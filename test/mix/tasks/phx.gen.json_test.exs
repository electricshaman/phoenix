--- conflicted
+++ resolved
@@ -52,24 +52,7 @@
       assert_file "test/phoenix_web/controllers/post_controller_test.exs", fn file ->
         assert file =~ "defmodule PhoenixWeb.PostControllerTest"
         assert file =~ """
-<<<<<<< HEAD
-
-              assert json_response(conn, 200)["data"] == %{
-                       "id" => id,
-                       "alarm" => "14:00:00.000000",
-                       "announcement_date" => "2010-04-17",
-                       "cost" => "120.5",
-                       "deleted_at" => "2010-04-17T14:00:00.000000",
-                       "drafted_at" => "2010-04-17T14:00:00.000000",
-                       "popular" => true,
-                       "published_at" => "2010-04-17 14:00:00.000000Z",
-                       "secret" => "7488a646-e31f-11e4-aace-600308960662",
-                       "slug" => "some slug",
-                       "tags" => [],
-                       "title" => "some title",
-                       "votes" => 42,
-                       "weight" => 120.5}
-=======
+
               assert %{
                 "id" => id,
                 "alarm" => "14:00:00.000000",
@@ -86,7 +69,6 @@
                 "votes" => 42,
                 "weight" => 120.5
               } = json_response(conn, 200)["data"]
->>>>>>> b3c9b2aa
         """
       end
 
